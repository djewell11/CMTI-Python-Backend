from sqlalchemy import select

from cmti_tools.tables import Mine

class ProvID:
  # Holds the highest ID for a prov_terr and can generate a new one
<<<<<<< HEAD
  def __init__(self, code:str, session):
=======
  def __init__(self, code, session):
>>>>>>> 61eb44af
    self._code = code
    self._max_id = self.get_highest_id()
    self._formatted_id = self.format_id()
    self.session = session

  @property
  def code(self):
    return self._code
  @code.setter
  def code(self, code):
    self._code = code

  @property
  def max_id(self):
    return self._max_id
  @max_id.setter
  def max_id(self, value:int):
    self._max_id = value

  @property
  def formatted_id(self):
    return self._formatted_id
  @formatted_id.setter
  def formatted_id(self, value):
    self._formatted_id = self.format_id()

  def get_highest_id(self):
    # Query the session to get the highest ID for a given prov_terr
    stmt = select(Mine.cmdb_id).filter(Mine.prov_terr==self.code)
    ids = []
    with self.session.execute(stmt).scalars() as q:
      for r in q:
        id_num = r[2:]
        ids.append(int(id_num))
    return max(ids) if len(ids) > 0 else 0

  def format_id(self):
    return f"{self.code}{self.max_id:06d}"

  def update_id(self):
    self.max_id += 1
    self.formatted_id = self.format_id()

class ID_Manager:

  def __init__(self):
    # Initialize highest ID for each prov_terr
    self.AB = ProvID('AB')
    self.BC = ProvID('BC')
    self.MN = ProvID('MN')
    self.NB = ProvID('NB')
    self.NL = ProvID('NL')
    self.NS = ProvID('NS')
    self.ON = ProvID('ON')
    self.PE = ProvID('PE')
    self.QC = ProvID('QC')
    self.SK = ProvID('SK')
    self.NT = ProvID('NT')
    self.NU = ProvID('NU')
    self.YT = ProvID('YT')<|MERGE_RESOLUTION|>--- conflicted
+++ resolved
@@ -1,14 +1,11 @@
 from sqlalchemy import select
 
+from cmti_tools.tables import Mine
 from cmti_tools.tables import Mine
 
 class ProvID:
   # Holds the highest ID for a prov_terr and can generate a new one
-<<<<<<< HEAD
   def __init__(self, code:str, session):
-=======
-  def __init__(self, code, session):
->>>>>>> 61eb44af
     self._code = code
     self._max_id = self.get_highest_id()
     self._formatted_id = self.format_id()
@@ -40,6 +37,7 @@
     stmt = select(Mine.cmdb_id).filter(Mine.prov_terr==self.code)
     ids = []
     with self.session.execute(stmt).scalars() as q:
+    with self.session.execute(stmt).scalars() as q:
       for r in q:
         id_num = r[2:]
         ids.append(int(id_num))
